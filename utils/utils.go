package utils

import (
	"bytes"
	"crypto/sha256"
	"encoding/hex"
	"encoding/json"
	"errors"
	"fmt"
	"index/suffixarray"
	"io"
	"io/ioutil"
	"net/http"
	"os"
	"os/exec"
	"path/filepath"
	"runtime"
	"strconv"
	"strings"
	"sync"
	"time"
)

// Go is a basic promise implementation: it wraps calls a function in a goroutine,
// and returns a channel which will later return the function's return value.
func Go(f func() error) chan error {
	ch := make(chan error)
	go func() {
		ch <- f()
	}()
	return ch
}

// Request a given URL and return an io.Reader
func Download(url string, stderr io.Writer) (*http.Response, error) {
	var resp *http.Response
	var err error
	if resp, err = http.Get(url); err != nil {
		return nil, err
	}
	if resp.StatusCode >= 400 {
		return nil, errors.New("Got HTTP status code >= 400: " + resp.Status)
	}
	return resp, nil
}

// Debug function, if the debug flag is set, then display. Do nothing otherwise
// If Docker is in damon mode, also send the debug info on the socket
func Debugf(format string, a ...interface{}) {
	if os.Getenv("DEBUG") != "" {

		// Retrieve the stack infos
		_, file, line, ok := runtime.Caller(1)
		if !ok {
			file = "<unknown>"
			line = -1
		} else {
			file = file[strings.LastIndex(file, "/")+1:]
		}

		fmt.Fprintf(os.Stderr, fmt.Sprintf("[debug] %s:%d %s\n", file, line, format), a...)
	}
}

// Reader with progress bar
type progressReader struct {
	reader       io.ReadCloser // Stream to read from
	output       io.Writer     // Where to send progress bar to
	readTotal    int           // Expected stream length (bytes)
	readProgress int           // How much has been read so far (bytes)
	lastUpdate   int           // How many bytes read at least update
	template     string        // Template to print. Default "%v/%v (%v)"
	sf *StreamFormatter
}

func (r *progressReader) Read(p []byte) (n int, err error) {
	read, err := io.ReadCloser(r.reader).Read(p)
	r.readProgress += read

	updateEvery := 4096
	if r.readTotal > 0 {
		// Only update progress for every 1% read
		if increment := int(0.01 * float64(r.readTotal)); increment > updateEvery {
			updateEvery = increment
		}
	}
	if r.readProgress-r.lastUpdate > updateEvery || err != nil {
		if r.readTotal > 0 {
			fmt.Fprintf(r.output, r.template, r.readProgress, r.readTotal, fmt.Sprintf("%.0f%%", float64(r.readProgress)/float64(r.readTotal)*100))
		} else {
			fmt.Fprintf(r.output, r.template, r.readProgress, "?", "n/a")
		}
		r.lastUpdate = r.readProgress
	}
	// Send newline when complete
	if err != nil {
		r.output.Write(r.sf.FormatStatus(""))
	}

	return read, err
}
func (r *progressReader) Close() error {
	return io.ReadCloser(r.reader).Close()
}
func ProgressReader(r io.ReadCloser, size int, output io.Writer, template []byte, sf *StreamFormatter) *progressReader {
      	tpl := string(template)
	if tpl == "" {
		tpl = string(sf.FormatProgress("", "%v/%v (%v)"))
	}
	return &progressReader{r, NewWriteFlusher(output), size, 0, 0, tpl, sf}
}

// HumanDuration returns a human-readable approximation of a duration
// (eg. "About a minute", "4 hours ago", etc.)
func HumanDuration(d time.Duration) string {
	if seconds := int(d.Seconds()); seconds < 1 {
		return "Less than a second"
	} else if seconds < 60 {
		return fmt.Sprintf("%d seconds", seconds)
	} else if minutes := int(d.Minutes()); minutes == 1 {
		return "About a minute"
	} else if minutes < 60 {
		return fmt.Sprintf("%d minutes", minutes)
	} else if hours := int(d.Hours()); hours == 1 {
		return "About an hour"
	} else if hours < 48 {
		return fmt.Sprintf("%d hours", hours)
	} else if hours < 24*7*2 {
		return fmt.Sprintf("%d days", hours/24)
	} else if hours < 24*30*3 {
		return fmt.Sprintf("%d weeks", hours/24/7)
	} else if hours < 24*365*2 {
		return fmt.Sprintf("%d months", hours/24/30)
	}
	return fmt.Sprintf("%d years", d.Hours()/24/365)
}

func Trunc(s string, maxlen int) string {
	if len(s) <= maxlen {
		return s
	}
	return s[:maxlen]
}

// Figure out the absolute path of our own binary
func SelfPath() string {
	path, err := exec.LookPath(os.Args[0])
	if err != nil {
		panic(err)
	}
	path, err = filepath.Abs(path)
	if err != nil {
		panic(err)
	}
	return path
}

type NopWriter struct {
}

func (w *NopWriter) Write(buf []byte) (int, error) {
	return len(buf), nil
}

type nopWriteCloser struct {
	io.Writer
}

func (w *nopWriteCloser) Close() error { return nil }

func NopWriteCloser(w io.Writer) io.WriteCloser {
	return &nopWriteCloser{w}
}

type bufReader struct {
	buf    *bytes.Buffer
	reader io.Reader
	err    error
	l      sync.Mutex
	wait   sync.Cond
}

func NewBufReader(r io.Reader) *bufReader {
	reader := &bufReader{
		buf:    &bytes.Buffer{},
		reader: r,
	}
	reader.wait.L = &reader.l
	go reader.drain()
	return reader
}

func (r *bufReader) drain() {
	buf := make([]byte, 1024)
	for {
		n, err := r.reader.Read(buf)
		r.l.Lock()
		if err != nil {
			r.err = err
		} else {
			r.buf.Write(buf[0:n])
		}
		r.wait.Signal()
		r.l.Unlock()
		if err != nil {
			break
		}
	}
}

func (r *bufReader) Read(p []byte) (n int, err error) {
	r.l.Lock()
	defer r.l.Unlock()
	for {
		n, err = r.buf.Read(p)
		if n > 0 {
			return n, err
		}
		if r.err != nil {
			return 0, r.err
		}
		r.wait.Wait()
	}
	panic("unreachable")
}

func (r *bufReader) Close() error {
	closer, ok := r.reader.(io.ReadCloser)
	if !ok {
		return nil
	}
	return closer.Close()
}

type WriteBroadcaster struct {
	mu      sync.Mutex
	writers map[io.WriteCloser]struct{}
}

func (w *WriteBroadcaster) AddWriter(writer io.WriteCloser) {
	w.mu.Lock()
	w.writers[writer] = struct{}{}
	w.mu.Unlock()
}

// FIXME: Is that function used?
// FIXME: This relies on the concrete writer type used having equality operator
func (w *WriteBroadcaster) RemoveWriter(writer io.WriteCloser) {
	w.mu.Lock()
	delete(w.writers, writer)
	w.mu.Unlock()
}

func (w *WriteBroadcaster) Write(p []byte) (n int, err error) {
	w.mu.Lock()
	defer w.mu.Unlock()
	for writer := range w.writers {
		if n, err := writer.Write(p); err != nil || n != len(p) {
			// On error, evict the writer
			delete(w.writers, writer)
		}
	}
	return len(p), nil
}

func (w *WriteBroadcaster) CloseWriters() error {
	w.mu.Lock()
	defer w.mu.Unlock()
	for writer := range w.writers {
		writer.Close()
	}
	w.writers = make(map[io.WriteCloser]struct{})
	return nil
}

func NewWriteBroadcaster() *WriteBroadcaster {
	return &WriteBroadcaster{writers: make(map[io.WriteCloser]struct{})}
}

func GetTotalUsedFds() int {
	if fds, err := ioutil.ReadDir(fmt.Sprintf("/proc/%d/fd", os.Getpid())); err != nil {
		Debugf("Error opening /proc/%d/fd: %s", os.Getpid(), err)
	} else {
		return len(fds)
	}
	return -1
}

// TruncIndex allows the retrieval of string identifiers by any of their unique prefixes.
// This is used to retrieve image and container IDs by more convenient shorthand prefixes.
type TruncIndex struct {
	index *suffixarray.Index
	ids   map[string]bool
	bytes []byte
}

func NewTruncIndex() *TruncIndex {
	return &TruncIndex{
		index: suffixarray.New([]byte{' '}),
		ids:   make(map[string]bool),
		bytes: []byte{' '},
	}
}

func (idx *TruncIndex) Add(id string) error {
	if strings.Contains(id, " ") {
		return fmt.Errorf("Illegal character: ' '")
	}
	if _, exists := idx.ids[id]; exists {
		return fmt.Errorf("Id already exists: %s", id)
	}
	idx.ids[id] = true
	idx.bytes = append(idx.bytes, []byte(id+" ")...)
	idx.index = suffixarray.New(idx.bytes)
	return nil
}

func (idx *TruncIndex) Delete(id string) error {
	if _, exists := idx.ids[id]; !exists {
		return fmt.Errorf("No such id: %s", id)
	}
	before, after, err := idx.lookup(id)
	if err != nil {
		return err
	}
	delete(idx.ids, id)
	idx.bytes = append(idx.bytes[:before], idx.bytes[after:]...)
	idx.index = suffixarray.New(idx.bytes)
	return nil
}

func (idx *TruncIndex) lookup(s string) (int, int, error) {
	offsets := idx.index.Lookup([]byte(" "+s), -1)
	//log.Printf("lookup(%s): %v (index bytes: '%s')\n", s, offsets, idx.index.Bytes())
	if offsets == nil || len(offsets) == 0 || len(offsets) > 1 {
		return -1, -1, fmt.Errorf("No such id: %s", s)
	}
	offsetBefore := offsets[0] + 1
	offsetAfter := offsetBefore + strings.Index(string(idx.bytes[offsetBefore:]), " ")
	return offsetBefore, offsetAfter, nil
}

func (idx *TruncIndex) Get(s string) (string, error) {
	before, after, err := idx.lookup(s)
	//log.Printf("Get(%s) bytes=|%s| before=|%d| after=|%d|\n", s, idx.bytes, before, after)
	if err != nil {
		return "", err
	}
	return string(idx.bytes[before:after]), err
}

// TruncateID returns a shorthand version of a string identifier for convenience.
// A collision with other shorthands is very unlikely, but possible.
// In case of a collision a lookup with TruncIndex.Get() will fail, and the caller
// will need to use a langer prefix, or the full-length Id.
func TruncateID(id string) string {
	shortLen := 12
	if len(id) < shortLen {
		shortLen = len(id)
	}
	return id[:shortLen]
}

// Code c/c from io.Copy() modified to handle escape sequence
func CopyEscapable(dst io.Writer, src io.ReadCloser) (written int64, err error) {
	buf := make([]byte, 32*1024)
	for {
		nr, er := src.Read(buf)
		if nr > 0 {
			// ---- Docker addition
			// char 16 is C-p
			if nr == 1 && buf[0] == 16 {
				nr, er = src.Read(buf)
				// char 17 is C-q
				if nr == 1 && buf[0] == 17 {
					if err := src.Close(); err != nil {
						return 0, err
					}
					return 0, io.EOF
				}
			}
			// ---- End of docker
			nw, ew := dst.Write(buf[0:nr])
			if nw > 0 {
				written += int64(nw)
			}
			if ew != nil {
				err = ew
				break
			}
			if nr != nw {
				err = io.ErrShortWrite
				break
			}
		}
		if er == io.EOF {
			break
		}
		if er != nil {
			err = er
			break
		}
	}
	return written, err
}

func HashData(src io.Reader) (string, error) {
	h := sha256.New()
	if _, err := io.Copy(h, src); err != nil {
		return "", err
	}
	return "sha256:" + hex.EncodeToString(h.Sum(nil)), nil
}

type KernelVersionInfo struct {
	Kernel int
	Major  int
	Minor  int
	Flavor string
}

func (k *KernelVersionInfo) String() string {
	flavor := ""
	if len(k.Flavor) > 0 {
		flavor = fmt.Sprintf("-%s", k.Flavor)
	}
	return fmt.Sprintf("%d.%d.%d%s", k.Kernel, k.Major, k.Minor, flavor)
}

// Compare two KernelVersionInfo struct.
// Returns -1 if a < b, = if a == b, 1 it a > b
func CompareKernelVersion(a, b *KernelVersionInfo) int {
	if a.Kernel < b.Kernel {
		return -1
	} else if a.Kernel > b.Kernel {
		return 1
	}

	if a.Major < b.Major {
		return -1
	} else if a.Major > b.Major {
		return 1
	}

	if a.Minor < b.Minor {
		return -1
	} else if a.Minor > b.Minor {
		return 1
	}

	return 0
}

func FindCgroupMountpoint(cgroupType string) (string, error) {
	output, err := ioutil.ReadFile("/proc/mounts")
	if err != nil {
		return "", err
	}

	// /proc/mounts has 6 fields per line, one mount per line, e.g.
	// cgroup /sys/fs/cgroup/devices cgroup rw,relatime,devices 0 0
	for _, line := range strings.Split(string(output), "\n") {
		parts := strings.Split(line, " ")
		if len(parts) == 6 && parts[2] == "cgroup" {
			for _, opt := range strings.Split(parts[3], ",") {
				if opt == cgroupType {
					return parts[1], nil
				}
			}
		}
	}

	return "", fmt.Errorf("cgroup mountpoint not found for %s", cgroupType)
}

func GetKernelVersion() (*KernelVersionInfo, error) {
	var (
		flavor               string
		kernel, major, minor int
		err                  error
	)

	uts, err := uname()
	if err != nil {
		return nil, err
	}

	release := make([]byte, len(uts.Release))

	i := 0
	for _, c := range uts.Release {
		release[i] = byte(c)
		i++
	}

	// Remove the \x00 from the release for Atoi to parse correctly
	release = release[:bytes.IndexByte(release, 0)]

	tmp := strings.SplitN(string(release), "-", 2)
	tmp2 := strings.SplitN(tmp[0], ".", 3)

	if len(tmp2) > 0 {
		kernel, err = strconv.Atoi(tmp2[0])
		if err != nil {
			return nil, err
		}
	}

	if len(tmp2) > 1 {
		major, err = strconv.Atoi(tmp2[1])
		if err != nil {
			return nil, err
		}
	}

	if len(tmp2) > 2 {
		minor, err = strconv.Atoi(tmp2[2])
		if err != nil {
			return nil, err
		}
	}

	if len(tmp) == 2 {
		flavor = tmp[1]
	} else {
		flavor = ""
	}

	return &KernelVersionInfo{
		Kernel: kernel,
		Major:  major,
		Minor:  minor,
		Flavor: flavor,
	}, nil
}

func CopyDirectory(source, dest string) error {
	if output, err := exec.Command("cp", "-ra", source, dest).CombinedOutput(); err != nil {
		return fmt.Errorf("Error copy: %s (%s)", err, output)
	}
	return nil
}

type NopFlusher struct{}

func (f *NopFlusher) Flush() {}

type WriteFlusher struct {
	w       io.Writer
	flusher http.Flusher
}

func (wf *WriteFlusher) Write(b []byte) (n int, err error) {
	n, err = wf.w.Write(b)
	wf.flusher.Flush()
	return n, err
}

func NewWriteFlusher(w io.Writer) *WriteFlusher {
	var flusher http.Flusher
	if f, ok := w.(http.Flusher); ok {
		flusher = f
	} else {
		flusher = &NopFlusher{}
	}
	return &WriteFlusher{w: w, flusher: flusher}
}

type JSONMessage struct {
	Status   string `json:"status,omitempty"`
	Progress string `json:"progress,omitempty"`
	Error    string `json:"error,omitempty"`
}

type StreamFormatter struct {
	json bool
	used bool
}

func NewStreamFormatter(json bool) *StreamFormatter {
	return &StreamFormatter{json, false}
}

func (sf *StreamFormatter) FormatStatus(format string, a ...interface{}) []byte {
	sf.used = true
	str := fmt.Sprintf(format, a...)
	if sf.json {
		b, err := json.Marshal(&JSONMessage{Status:str});
		if err != nil {
			return sf.FormatError(err)
		}
		return b
	}
	return []byte(str + "\r\n")
}

func (sf *StreamFormatter) FormatError(err error) []byte {
	sf.used = true
	if sf.json {
		if b, err := json.Marshal(&JSONMessage{Error:err.Error()}); err == nil {
			return b
		}
		return []byte("{\"error\":\"format error\"}")
	}
	return []byte("Error: " + err.Error() + "\r\n")
}

func (sf *StreamFormatter) FormatProgress(action, str string) []byte {
	sf.used = true
	if sf.json {
<<<<<<< HEAD
		b, err := json.Marshal(&JsonMessage{Status: action, Progress:str})
=======
		b, err := json.Marshal(&JSONMessage{Progress:str})
>>>>>>> 04050c41
		if err != nil {
                        return nil
                }
		return b
	}
	return []byte(action + " " + str + "\r")
}

func (sf *StreamFormatter) Used() bool {
	return sf.used
}<|MERGE_RESOLUTION|>--- conflicted
+++ resolved
@@ -608,11 +608,7 @@
 func (sf *StreamFormatter) FormatProgress(action, str string) []byte {
 	sf.used = true
 	if sf.json {
-<<<<<<< HEAD
-		b, err := json.Marshal(&JsonMessage{Status: action, Progress:str})
-=======
-		b, err := json.Marshal(&JSONMessage{Progress:str})
->>>>>>> 04050c41
+		b, err := json.Marshal(&JSONMessage{Status: action, Progress:str})
 		if err != nil {
                         return nil
                 }
